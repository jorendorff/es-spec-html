--- conflicted
+++ resolved
@@ -16,8 +16,10 @@
         assert len(e) == 0
         return e.text
 
-    elif name == 'instrText' or name == 'fldChar':
+    elif name == 'instrText':
         assert len(e) == 0
+        if e.text.startswith(' SEQ ') or e.text.startswith(' REF '):
+            return '{' + e.text + '}'
         return None
 
     elif name in {'pPr', 'rPr', 'sectPr', 'tblPr', 'tblPrEx', 'trPr', 'tcPr', 'numPr'}:
@@ -28,7 +30,6 @@
         # A diff to a previous version of the document.
         return None
 
-<<<<<<< HEAD
     elif name in {'{http://schemas.openxmlformats.org/drawingml/2006/wordprocessingDrawing}posOffset',
                   '{http://schemas.microsoft.com/office/word/2010/wordprocessingDrawing}pctWidth',
                   '{http://schemas.microsoft.com/office/word/2010/wordprocessingDrawing}pctHeight'
@@ -36,10 +37,7 @@
         # Layout data
         return None
 
-    elif name == 'delText':
-=======
     elif name == 'delText' or name == 'delInstrText':
->>>>>>> 48ca24e4
         assert ALLOW_CHANGES
         return None
 
@@ -188,4 +186,4 @@
         else:
             return c
 
-__all__ = ['transform', 'shorten']+__all__ = ['transform', 'shorten']
